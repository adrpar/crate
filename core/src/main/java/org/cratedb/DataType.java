--- conflicted
+++ resolved
@@ -375,10 +375,7 @@
             .put(Byte.class, DataType.BYTE)
             .put(Boolean.class, DataType.BOOLEAN)
             .put(Map.class, DataType.OBJECT)
-<<<<<<< HEAD
-=======
             .put(String.class, DataType.STRING)
->>>>>>> edf4ff10
             .put(BytesRef.class, DataType.STRING)
             .build();
 
