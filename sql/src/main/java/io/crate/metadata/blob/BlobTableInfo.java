--- conflicted
+++ resolved
@@ -215,19 +215,8 @@
         return ImmutableList.of();
     }
 
-    @Override
-<<<<<<< HEAD
-=======
-    public DynamicReference getDynamic(ColumnIdent ident, boolean forWrite) {
-        return null;
-    }
-
-    public DynamicReference getDynamic(ColumnIdent ident) {
-        return null;
-    }
-
-    @Override
->>>>>>> e378042b
+
+    @Override
     public Iterator<ReferenceInfo> iterator() {
         return columns.iterator();
     }
@@ -248,7 +237,7 @@
     }
 
     @Override
-    public DynamicReference dynamicReference(ColumnIdent columnIdent) throws ColumnUnknownException {
+    public DynamicReference dynamicReference(ColumnIdent columnIdent, boolean forWrite) throws ColumnUnknownException {
         throw new ColumnUnknownException(columnIdent.sqlFqn());
     }
 }