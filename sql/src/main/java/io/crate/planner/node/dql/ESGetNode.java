/*
 * Licensed to CRATE Technology GmbH ("Crate") under one or more contributor
 * license agreements.  See the NOTICE file distributed with this work for
 * additional information regarding copyright ownership.  Crate licenses
 * this file to you under the Apache License, Version 2.0 (the "License");
 * you may not use this file except in compliance with the License.  You may
 * obtain a copy of the License at
 *
 *   http://www.apache.org/licenses/LICENSE-2.0
 *
 * Unless required by applicable law or agreed to in writing, software
 * distributed under the License is distributed on an "AS IS" BASIS, WITHOUT
 * WARRANTIES OR CONDITIONS OF ANY KIND, either express or implied.  See the
 * License for the specific language governing permissions and limitations
 * under the License.
 *
 * However, if you have executed another commercial license agreement
 * with Crate these terms will supersede the license and you may use the
 * software solely pursuant to the terms of the relevant commercial agreement.
 */

package io.crate.planner.node.dql;

import com.google.common.base.Objects;
import com.google.common.collect.ImmutableList;
import io.crate.metadata.ReferenceInfo;
import io.crate.planner.node.PlanVisitor;
<<<<<<< HEAD
import io.crate.planner.projection.Projection;
=======
import io.crate.planner.symbol.Symbol;
import io.crate.types.DataType;
>>>>>>> 382ade3c
import org.elasticsearch.common.Nullable;

import java.util.List;


public class ESGetNode extends ESDQLPlanNode {

    private final String index;
    private final List<String> ids;
    private final List<String> routingValues;
    private final List<Symbol> sortSymbols;
    private final boolean[] reverseFlags;
    private final Boolean[] nullsFirst;
    private final Integer limit;
    private final int offset;
    private final List<ReferenceInfo> partitionBy;

    private final static boolean[] EMPTY_REVERSE_FLAGS = new boolean[0];
    private final static Boolean[] EMPTY_NULLS_FIRST = new Boolean[0];

    public ESGetNode(String index,
                     List<Symbol> outputs,
                     List<DataType> outputTypes,
                     List<String> ids,
                     List<String> routingValues,
                     @Nullable List<Symbol> sortSymbols,
                     @Nullable boolean[] reverseFlags,
                     @Nullable Boolean[] nullsFirst,
                     @Nullable Integer limit,
                     int offset,
                     @Nullable List<ReferenceInfo> partitionBy) {
        this.index = index;
        this.outputs = outputs;
        outputTypes(outputTypes);
        this.ids = ids;
        this.routingValues = routingValues;
        this.sortSymbols = Objects.firstNonNull(sortSymbols, ImmutableList.<Symbol>of());
        this.reverseFlags = Objects.firstNonNull(reverseFlags, EMPTY_REVERSE_FLAGS);
        this.nullsFirst = Objects.firstNonNull(nullsFirst, EMPTY_NULLS_FIRST);
        this.limit = limit;
        this.offset = offset;
        this.partitionBy = Objects.firstNonNull(partitionBy, ImmutableList.<ReferenceInfo>of());
    }

    public String index() {
        return index;
    }

    @Override
    public <C, R> R accept(PlanVisitor<C, R> visitor, C context) {
        return visitor.visitESGetNode(this, context);
    }

    public List<String> ids() {
        return ids;
    }

    public List<String> routingValues() {
        return routingValues;
    }

    @Nullable
    public Integer limit() {
        return limit;
    }

    public int offset() {
        return offset;
    }

    public List<Symbol> sortSymbols() {
        return sortSymbols;
    }

    public boolean[] reverseFlags() {
        return reverseFlags;
    }

    public Boolean[] nullsFirst() {
        return nullsFirst;
    }


    public List<ReferenceInfo> partitionBy() {
        return partitionBy;
    }

    @Override
    public boolean hasProjections() {
        return false;
    }

    @Override
    public List<Projection> projections() {
        return ImmutableList.of();
    }

    @Override
    public String toString() {
        return Objects.toStringHelper(this)
                .add("index", index)
                .add("ids", ids)
                .add("outputs", outputs)
                .add("partitionBy", partitionBy)
                .toString();
    }
}<|MERGE_RESOLUTION|>--- conflicted
+++ resolved
@@ -25,18 +25,14 @@
 import com.google.common.collect.ImmutableList;
 import io.crate.metadata.ReferenceInfo;
 import io.crate.planner.node.PlanVisitor;
-<<<<<<< HEAD
-import io.crate.planner.projection.Projection;
-=======
 import io.crate.planner.symbol.Symbol;
 import io.crate.types.DataType;
->>>>>>> 382ade3c
 import org.elasticsearch.common.Nullable;
 
 import java.util.List;
 
 
-public class ESGetNode extends ESDQLPlanNode {
+public class ESGetNode extends ESDQLPlanNode implements DQLPlanNode {
 
     private final String index;
     private final List<String> ids;
@@ -119,16 +115,6 @@
     }
 
     @Override
-    public boolean hasProjections() {
-        return false;
-    }
-
-    @Override
-    public List<Projection> projections() {
-        return ImmutableList.of();
-    }
-
-    @Override
     public String toString() {
         return Objects.toStringHelper(this)
                 .add("index", index)
