--- conflicted
+++ resolved
@@ -285,11 +285,7 @@
     @Test
     public void testIgnoreClosedTables() throws Exception {
         client().admin().indices().close(new CloseIndexRequest("t3"));
-<<<<<<< HEAD
-        ensureGreen();
-=======
         ensureYellow();
->>>>>>> a36628ed
         exec("select * from information_schema.tables");
         assertEquals(2L, response.rowCount());
         exec("select * from information_schema.columns where table_name = 't3'");
